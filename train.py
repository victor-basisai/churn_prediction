"""
Script to train model.
"""
import logging
import os
import pickle

import numpy as np
import pandas as pd
import lightgbm as lgb
from bedrock_client.bedrock.api import BedrockApi
from bedrock_client.bedrock.metrics.service import ModelMonitoringService
from sklearn import metrics
from sklearn.model_selection import train_test_split

from utils.constants import FEATURE_COLS, TARGET_COL

FEATURES_DATA = os.path.join(os.getenv("TEMP_DATA_BUCKET"),
                             os.getenv("FEATURES_DATA"))
LR = float(os.getenv("LR"))
NUM_LEAVES = int(os.getenv("NUM_LEAVES"))
N_ESTIMATORS = int(os.getenv("N_ESTIMATORS"))
OUTPUT_MODEL_NAME = os.getenv("OUTPUT_MODEL_NAME")


def compute_log_metrics(clf, x_val, y_val):
    """Compute and log metrics."""
    print("\tEvaluating using validation data")
    y_prob = clf.predict_proba(x_val)[:, 1]
    y_pred = (y_prob > 0.5).astype(int)

    acc = metrics.accuracy_score(y_val, y_pred)
    precision = metrics.precision_score(y_val, y_pred)
    recall = metrics.recall_score(y_val, y_pred)
    f1_score = metrics.f1_score(y_val, y_pred)
    roc_auc = metrics.roc_auc_score(y_val, y_prob)
    avg_prc = metrics.average_precision_score(y_val, y_prob)

    print(f"Accuracy          = {acc:.6f}")
    print(f"Precision         = {precision:.6f}")
    print(f"Recall            = {recall:.6f}")
    print(f"F1 score          = {f1_score:.6f}")
    print(f"ROC AUC           = {roc_auc:.6f}")
    print(f"Average precision = {avg_prc:.6f}")

    # Log metrics
    bedrock = BedrockApi(logging.getLogger(__name__))
    bedrock.log_metric("Accuracy", acc)
    bedrock.log_metric("Precision", precision)
    bedrock.log_metric("Recall", recall)
    bedrock.log_metric("F1 score", f1_score)
    bedrock.log_metric("ROC AUC", roc_auc)
    bedrock.log_metric("Avg precision", avg_prc)
    bedrock.log_chart_data(y_val.astype(int).tolist(),
                           y_prob.flatten().tolist())

<<<<<<< HEAD
    # Calculate and upload xafai metrics
    analyzer = ModelAnalyzer(clf, 'tree_model', model_type=ModelTypes.TREE).test_features(x_val)
    analyzer.test_labels(y_val.values).test_inference(y_pred)
    analyzer.analyze()

=======
>>>>>>> 693d934d

def main():
    """Train pipeline"""
    model_data = pd.read_csv(FEATURES_DATA)

    print("\tSplitting train and validation data")
    x_train, x_val, y_train, y_val = train_test_split(
        model_data[FEATURE_COLS],
        model_data[TARGET_COL],
        test_size=0.2,
    )

    print("\tTrain model")
    clf = lgb.LGBMClassifier(
        num_leaves=NUM_LEAVES,
        learning_rate=LR,
        n_estimators=N_ESTIMATORS,
    )
    clf.fit(x_train, y_train)
    compute_log_metrics(clf, x_val, y_val)

    print("\tComputing metrics")
    selected = np.random.choice(model_data.shape[0], size=1000, replace=False)
    features = model_data[FEATURE_COLS].iloc[selected]
    inference = clf.predict_proba(features)[:, 1]

    ModelMonitoringService.export_text(
        features=features.iteritems(),
        inference=inference.tolist(),
    )

    print("\tSaving model")
    with open("/artefact/" + OUTPUT_MODEL_NAME, "wb") as model_file:
        pickle.dump(clf, model_file)


if __name__ == "__main__":
    main()<|MERGE_RESOLUTION|>--- conflicted
+++ resolved
@@ -54,14 +54,11 @@
     bedrock.log_chart_data(y_val.astype(int).tolist(),
                            y_prob.flatten().tolist())
 
-<<<<<<< HEAD
     # Calculate and upload xafai metrics
     analyzer = ModelAnalyzer(clf, 'tree_model', model_type=ModelTypes.TREE).test_features(x_val)
     analyzer.test_labels(y_val.values).test_inference(y_pred)
     analyzer.analyze()
 
-=======
->>>>>>> 693d934d
 
 def main():
     """Train pipeline"""
